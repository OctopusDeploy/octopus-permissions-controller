/*
Copyright 2025.

Licensed under the Apache License, Version 2.0 (the "License");
you may not use this file except in compliance with the License.
You may obtain a copy of the License at

    http://www.apache.org/licenses/LICENSE-2.0

Unless required by applicable law or agreed to in writing, software
distributed under the License is distributed on an "AS IS" BASIS,
WITHOUT WARRANTIES OR CONDITIONS OF ANY KIND, either express or implied.
See the License for the specific language governing permissions and
limitations under the License.
*/

package controller

import (
	"context"
	"time"

	agentoctopuscomv1beta1 "github.com/octopusdeploy/octopus-permissions-controller/api/v1beta1"
	"github.com/octopusdeploy/octopus-permissions-controller/internal/rules"
	corev1 "k8s.io/api/core/v1"
	rbacv1 "k8s.io/api/rbac/v1"
	"k8s.io/apimachinery/pkg/runtime"
	ctrl "sigs.k8s.io/controller-runtime"
	"sigs.k8s.io/controller-runtime/pkg/builder"
	"sigs.k8s.io/controller-runtime/pkg/client"
	"sigs.k8s.io/controller-runtime/pkg/handler"
	logf "sigs.k8s.io/controller-runtime/pkg/log"
	"sigs.k8s.io/controller-runtime/pkg/reconcile"
)

type ClusterWorkloadServiceAccountReconciler struct {
	client.Client
	Scheme *runtime.Scheme
	Engine rules.Engine
}

// +kubebuilder:rbac:groups=apps,resources=deployments,verbs=get;list;watch
// +kubebuilder:rbac:groups=rbac.authorization.k8s.io,resources=rolebindings,verbs=get;list;watch;create;update;patch;delete
// +kubebuilder:rbac:groups=rbac.authorization.k8s.io,resources=clusterroles,verbs=get;list;watch;create;update;patch;delete;escalate;bind
// +kubebuilder:rbac:groups=rbac.authorization.k8s.io,resources=clusterrolebindings,verbs=get;list;watch;create;update;patch;delete
// +kubebuilder:rbac:groups=core,resources=serviceaccounts,verbs=get;list;watch;create;update;patch;delete
// +kubebuilder:rbac:groups=core,resources=pods,verbs=get;list;watch
// +kubebuilder:rbac:groups=agent.octopus.com,resources=clusterworkloadserviceaccounts,verbs=get;list;watch;create;update;patch;delete
// +kubebuilder:rbac:groups=agent.octopus.com,resources=clusterworkloadserviceaccounts/status,verbs=get;update;patch
// +kubebuilder:rbac:groups=agent.octopus.com,resources=clusterworkloadserviceaccounts/finalizers,verbs=update

func (r *ClusterWorkloadServiceAccountReconciler) Reconcile(
	ctx context.Context, req ctrl.Request,
) (ctrl.Result, error) {
	log := logf.FromContext(ctx)
	startTime := time.Now()
	defer recordMetrics("clusterworkloadserviceaccount", startTime)

	log.Info("ClusterWorkloadServiceAccount reconciliation triggered", "name", req.Name)

	cwsa := &agentoctopuscomv1beta1.ClusterWorkloadServiceAccount{}
	cwsa, err := fetchResource(ctx, r.Client, req, cwsa)
	if err != nil {
		return ctrl.Result{}, err
	}
	if cwsa == nil {
		return ctrl.Result{}, nil
	}

	if isBeingDeleted(cwsa) {
		cwsaResource := rules.NewClusterWSAResource(cwsa)
		return handleDeletion(ctx, r.Client, req, cwsa, r.Engine, cwsaResource)
	}

<<<<<<< HEAD
	if err := r.Engine.Reconcile(ctx); err != nil {
		// Track failed reconciliation as scope matching failed
		metrics.IncRequestsTotal(controllerType, false)
		log.Error(err, "failed to reconcile ServiceAccounts from ClusterWorkloadServiceAccounts")
		return ctrl.Result{}, err
	}

	// Check if we have any scopes after reconciliation to determine scope matching success
	finalScopes := r.Engine.GetScopeToSA()
	scopeMatched := len(finalScopes) > 0

	// Track the request with scope matching result
	metrics.IncRequestsTotal(controllerType, scopeMatched)

	log.Info("Successfully reconciled ClusterWorkloadServiceAccounts")
=======
	if ensureFinalizer(ctx, r.Client, cwsa) {
		cwsa, err = fetchResource(ctx, r.Client, req, cwsa)
		if err != nil {
			return ctrl.Result{}, err
		}
	}

	cwsaResource := rules.NewClusterWSAResource(cwsa)
	if err := r.Engine.ReconcileResource(ctx, cwsaResource); err != nil {
		log.Error(err, "failed to reconcile ServiceAccounts from ClusterWorkloadServiceAccount")
		updateStatusOnFailure(ctx, r.Client, cwsa, &cwsa.Status, err)
		return ctrl.Result{}, err
	}

	updateStatusOnSuccess(ctx, r.Client, cwsa, &cwsa.Status,
		"All ServiceAccounts, ClusterRoles, and ClusterRoleBindings successfully reconciled")
	log.Info("Successfully reconciled ClusterWorkloadServiceAccount")
>>>>>>> 11b16538
	return ctrl.Result{}, nil
}

// SetupWithManager sets up the controller with the Manager.
func (r *ClusterWorkloadServiceAccountReconciler) SetupWithManager(mgr ctrl.Manager) error {
	return ctrl.NewControllerManagedBy(mgr).
		For(&agentoctopuscomv1beta1.ClusterWorkloadServiceAccount{}).
		Owns(&rbacv1.ClusterRoleBinding{}, builder.WithPredicates(SuppressOwnedResourceDeletes())).
		Watches(
			&corev1.ServiceAccount{},
			handler.EnqueueRequestsFromMapFunc(r.mapServiceAccountToCWSAs),
			builder.WithPredicates(ServiceAccountDeletionPredicate()),
		).
		Named("clusterworkloadserviceaccount").
		Complete(r)
}

// mapServiceAccountToCWSAs maps ServiceAccount events to ClusterWorkloadServiceAccount reconcile requests.
// When a ServiceAccount changes (especially when marked for deletion), this triggers reconciliation
// of all related CWSAs so they can complete the two-phase deletion process (remove finalizers if safe).
func (r *ClusterWorkloadServiceAccountReconciler) mapServiceAccountToCWSAs(
	ctx context.Context, obj client.Object,
) []reconcile.Request {
	return MapServiceAccountToResources(
		ctx,
		obj,
		r.Client,
		&agentoctopuscomv1beta1.ClusterWorkloadServiceAccountList{},
		func(list *agentoctopuscomv1beta1.ClusterWorkloadServiceAccountList) []*agentoctopuscomv1beta1.ClusterWorkloadServiceAccount {
			result := make([]*agentoctopuscomv1beta1.ClusterWorkloadServiceAccount, len(list.Items))
			for i := range list.Items {
				result[i] = &list.Items[i]
			}
			return result
		},
		"ClusterWorkloadServiceAccount",
	)
}<|MERGE_RESOLUTION|>--- conflicted
+++ resolved
@@ -21,6 +21,7 @@
 	"time"
 
 	agentoctopuscomv1beta1 "github.com/octopusdeploy/octopus-permissions-controller/api/v1beta1"
+	"github.com/octopusdeploy/octopus-permissions-controller/internal/metrics"
 	"github.com/octopusdeploy/octopus-permissions-controller/internal/rules"
 	corev1 "k8s.io/api/core/v1"
 	rbacv1 "k8s.io/api/rbac/v1"
@@ -72,23 +73,6 @@
 		return handleDeletion(ctx, r.Client, req, cwsa, r.Engine, cwsaResource)
 	}
 
-<<<<<<< HEAD
-	if err := r.Engine.Reconcile(ctx); err != nil {
-		// Track failed reconciliation as scope matching failed
-		metrics.IncRequestsTotal(controllerType, false)
-		log.Error(err, "failed to reconcile ServiceAccounts from ClusterWorkloadServiceAccounts")
-		return ctrl.Result{}, err
-	}
-
-	// Check if we have any scopes after reconciliation to determine scope matching success
-	finalScopes := r.Engine.GetScopeToSA()
-	scopeMatched := len(finalScopes) > 0
-
-	// Track the request with scope matching result
-	metrics.IncRequestsTotal(controllerType, scopeMatched)
-
-	log.Info("Successfully reconciled ClusterWorkloadServiceAccounts")
-=======
 	if ensureFinalizer(ctx, r.Client, cwsa) {
 		cwsa, err = fetchResource(ctx, r.Client, req, cwsa)
 		if err != nil {
@@ -98,15 +82,23 @@
 
 	cwsaResource := rules.NewClusterWSAResource(cwsa)
 	if err := r.Engine.ReconcileResource(ctx, cwsaResource); err != nil {
+		// Track failed reconciliation as scope matching failed
+		metrics.IncRequestsTotal("clusterworkloadserviceaccount", false)
 		log.Error(err, "failed to reconcile ServiceAccounts from ClusterWorkloadServiceAccount")
 		updateStatusOnFailure(ctx, r.Client, cwsa, &cwsa.Status, err)
 		return ctrl.Result{}, err
 	}
 
+	// Check if we have any scopes after reconciliation to determine scope matching success
+	finalScopes := r.Engine.GetScopeToSA()
+	scopeMatched := len(finalScopes) > 0
+
+	// Track the request with scope matching result
+	metrics.IncRequestsTotal("clusterworkloadserviceaccount", scopeMatched)
+
 	updateStatusOnSuccess(ctx, r.Client, cwsa, &cwsa.Status,
 		"All ServiceAccounts, ClusterRoles, and ClusterRoleBindings successfully reconciled")
 	log.Info("Successfully reconciled ClusterWorkloadServiceAccount")
->>>>>>> 11b16538
 	return ctrl.Result{}, nil
 }
 
